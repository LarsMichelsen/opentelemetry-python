# Copyright The OpenTelemetry Authors
#
# Licensed under the Apache License, Version 2.0 (the "License");
# you may not use this file except in compliance with the License.
# You may obtain a copy of the License at
#
#     http://www.apache.org/licenses/LICENSE-2.0
#
# Unless required by applicable law or agreed to in writing, software
# distributed under the License is distributed on an "AS IS" BASIS,
# WITHOUT WARRANTIES OR CONDITIONS OF ANY KIND, either express or implied.
# See the License for the specific language governing permissions and
# limitations under the License.
#
[metadata]
name = opentelemetry-ext-boto
description = Boto tracing for OpenTelemetry
long_description = file: README.rst
long_description_content_type = text/x-rst
author = OpenTelemetry Authors
author_email = cncf-opentelemetry-contributors@lists.cncf.io
url = https://github.com/open-telemetry/opentelemetry-python/tree/master/ext/opentelemetry-ext-boto
platforms = any
license = Apache-2.0
classifiers =
    Development Status :: 4 - Beta
    Intended Audience :: Developers
    License :: OSI Approved :: Apache Software License
    Programming Language :: Python
    Programming Language :: Python :: 3
    Programming Language :: Python :: 3.4
    Programming Language :: Python :: 3.5
    Programming Language :: Python :: 3.6
    Programming Language :: Python :: 3.7
    Programming Language :: Python :: 3.8

[options]
python_requires = >=3.4
package_dir=
    =src
packages=find_namespace:
install_requires =
    boto ~= 2.0
<<<<<<< HEAD
    opentelemetry-api == 0.12.dev0
    opentelemetry-instrumentation == 0.12.dev0
=======
    opentelemetry-api == 0.11.dev0
    opentelemetry-instrumentation == 0.11.dev0
    opentelemetry-ext-botocore == 0.11.dev0
>>>>>>> 158d6c98

[options.extras_require]
test =
    boto~=2.0
    moto~=1.0
    opentelemetry-test == 0.12.dev0

[options.packages.find]
where = src

[options.entry_points]
opentelemetry_instrumentor =
    django = opentelemetry.ext.boto:BotoInstrumentor<|MERGE_RESOLUTION|>--- conflicted
+++ resolved
@@ -41,14 +41,9 @@
 packages=find_namespace:
 install_requires =
     boto ~= 2.0
-<<<<<<< HEAD
     opentelemetry-api == 0.12.dev0
     opentelemetry-instrumentation == 0.12.dev0
-=======
-    opentelemetry-api == 0.11.dev0
-    opentelemetry-instrumentation == 0.11.dev0
-    opentelemetry-ext-botocore == 0.11.dev0
->>>>>>> 158d6c98
+    opentelemetry-ext-botocore == 0.12.dev0
 
 [options.extras_require]
 test =
